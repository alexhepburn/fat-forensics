--- conflicted
+++ resolved
@@ -85,30 +85,34 @@
 
     return is_numerical
 
-<<<<<<< HEAD
+
 def is_1d_array(array: np.ndarray) -> bool:
-    """Determine whether a numpy array-like object has 1 dimensions.
-
-    Parameters
-    ----------
-    array : np.ndarray
-        The array to be checked.
-
-    Raises
-    ------
-    CustomValueError
+    """
+    Determines whether a numpy array-like object is 1-dimension.
+
+    Parameters
+    ----------
+    array : numpy.ndarray
+        The array to be checked.
+
+    Raises
+    ------
+    TypeError
         The input array is not a numpy array-like object.
 
     Returns
     -------
-    is_1d : bool
-        True if the array is 2-dimensional, False otherwise.
+    is_1d : boolean
+        True if the array is 1-dimensional, False otherwise.
     """
     if not isinstance(array, np.ndarray):
-        raise CustomValueError('The input should be a numpy array-like.')
+        raise TypeError('The input should be a numpy array-like.')
     
     if is_structured(array):
-        is_1d = True if array.shape[0] == 1 else False
+        is_1d = False
+        message = ('Structured numpy arrays cannot be 1-dimensional. Please '
+                   'use a classic numpy array with a specified type.')
+        warnings.warn(message,category=UserWarning)
     else:
         if len(array.dtype) == 0:
             is_1d = True if len(array.shape) == 1 else False
@@ -116,8 +120,7 @@
             is_1d = True if len(array.shape) == 0 else False
     
     return is_1d
-=======
->>>>>>> 6f07cddf
+
 
 def is_2d_array(array: np.ndarray) -> bool:
     """
@@ -151,29 +154,24 @@
 
     return is_2d
 
-<<<<<<< HEAD
+
 def is_structured(array: np.ndarray) -> bool:
-    """Determine whether a numpy array-like object is a structured array
+    """
+    Determines whether a numpy array-like object is a structured array
     i.e. contains more than one datatype
 
-    Args
-    ----
-    array : np.ndarray
-        The array to be checked.
-
-    Returns
-    ----
-    is_structured : bool
+    Parameters
+    ----------
+    array : numpy.ndarray
+        The array to be checked.
+
+    Returns
+    -------
+    is_structured : boolean
         True if the array is a structured array, False otherwise
     """
     return True if len(array.dtype) !=0 else False
 
-def check_array_type(array: np.ndarray) -> Tuple[np.ndarray, np.ndarray]:
-    """Check whether a numpy array is purely numerical or a structured array
-    and return two lists: one with numerical indices and the other with
-    categorical indices.
-=======
->>>>>>> 6f07cddf
 
 def indices_by_type(array: np.ndarray) -> Tuple[np.ndarray, np.ndarray]:
     """
@@ -208,23 +206,14 @@
         raise TypeError('The input should be a numpy array-like.')
 
     if not is_2d_array(array):
-<<<<<<< HEAD
-        raise IncorrectShapeException('The input array should be '
-                                      '2-dimensional.')
+        raise IncorrectShapeError('The input array should be 2-dimensional.')
     if not is_structured(array):
         if is_numerical_array(array):
             numerical_indices = np.array(range(array.shape[1]))
-            categorical_indices = np.empty((0,), dtype='i8')
+            non_numerical_indices = np.empty((0,), dtype='i8')
         else:
             numerical_indices = np.empty((0,), dtype='i8')
-            categorical_indices = np.array(range(array.shape[1]))
-=======
-        raise IncorrectShapeError('The input array should be 2-dimensional.')
-
-    if is_numerical_array(array):
-        numerical_indices = np.array(range(array.shape[1]))
-        non_numerical_indices = np.empty((0, ))
->>>>>>> 6f07cddf
+            non_numerical_indices = np.array(range(array.shape[1]))
     else:
         if array.dtype.names:
             numerical_indices_list = []
@@ -268,7 +257,7 @@
     if not is_1d_array(indices):
         invalid_ind = indices
     else:
-        numerical_indices, categorical_indices = check_array_type(array)
+        numerical_indices, categorical_indices = indices_by_type(array)
         valid_indices = np.hstack([numerical_indices, categorical_indices])
         #TODO: np.in1d raises internal numpy FutureWarning, not sure how to get around it
         invalid_ind = indices[~np.in1d(indices, valid_indices)]
